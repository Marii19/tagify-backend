[package]
name = "backend"
version = "0.1.0"
authors = ["Luis Hebendanz <luis.nixos@gmail.com>"]
edition = "2018"

# See more keys and their definitions at https://doc.rust-lang.org/cargo/reference/manifest.html

[dependencies]
actix-web = "2.0"
actix-http = "1.0.1"
log = "0.4.8"
env_logger = "0.7.1"
actix-rt = "1.1.1"
actix-files = "0.2.2"
listenfd = "0.3.3"
tokio-postgres = "0.5.4"
deadpool-postgres = "0.5.5"
tokio-pg-mapper-derive = "0.1.5"
tokio-pg-mapper = "0.1.8"
failure = "0.1.8"
serde = "1.0.111"
config = "0.10.1"
rand = "0.7"
actix-identity = "0.2.1"
rust-argon2 = "0.8.2"
futures = "0.3.5"
serde_json = "1.0.55"
time = "0.1.42"
actix-service = "1.0.5"
actix-multipart = "0.2.0"
sanitize-filename = "0.2"
chrono = { version = "0.4", features = ["serde"] }
<<<<<<< HEAD
# rust request sending. Used for google storage
reqwest = { version = "0.10.6", features = ["json"] }
tokio = { version = "0.2", features = ["macros"] }
hyper = "0.13.7"
regex = "1"
bytes = "0.5.6"
=======
fuzzy-matcher = "0.3.5"
>>>>>>> 2ea55008

[features]
# Treat warnings as a build error.
strict = []<|MERGE_RESOLUTION|>--- conflicted
+++ resolved
@@ -31,16 +31,13 @@
 actix-multipart = "0.2.0"
 sanitize-filename = "0.2"
 chrono = { version = "0.4", features = ["serde"] }
-<<<<<<< HEAD
 # rust request sending. Used for google storage
 reqwest = { version = "0.10.6", features = ["json"] }
 tokio = { version = "0.2", features = ["macros"] }
 hyper = "0.13.7"
 regex = "1"
 bytes = "0.5.6"
-=======
 fuzzy-matcher = "0.3.5"
->>>>>>> 2ea55008
 
 [features]
 # Treat warnings as a build error.
