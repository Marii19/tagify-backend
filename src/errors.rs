--- conflicted
+++ resolved
@@ -3,12 +3,6 @@
 
 use actix_http::ResponseBuilder;
 use actix_web::http::StatusCode;
-<<<<<<< HEAD
-use serde::Serialize;
-use serde_json::{json, to_string_pretty};
-=======
-
->>>>>>> d98a6112
 /*
  * Only to be used in admin_handlers.rs & handlers.rs
  */
@@ -31,15 +25,9 @@
 
     fn status_code(&self) -> StatusCode {
         match *self {
-<<<<<<< HEAD
-            UserError::InternalError => StatusCode::INTERNAL_SERVER_ERROR,
-            UserError::BadClientDataParse { .. } => StatusCode::BAD_REQUEST,
-            UserError::AuthFail => StatusCode::UNAUTHORIZED,
-=======
             HandlerError::InternalError => StatusCode::INTERNAL_SERVER_ERROR,
             HandlerError::BadClientData { .. } => StatusCode::BAD_REQUEST,
             HandlerError::AuthFail => StatusCode::UNAUTHORIZED,
->>>>>>> d98a6112
         }
     }
 }
