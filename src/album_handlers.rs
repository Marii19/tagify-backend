--- conflicted
+++ resolved
@@ -1,10 +1,7 @@
-<<<<<<< HEAD
-use crate::album_models::{CreateAlbum, AlbumsPreview};
+
+use crate::album_models::{CreateAlbum, AlbumsPreview, UpdateAlbum};
 use crate::user_models::{User};
-=======
-use crate::album_models::{CreateAlbum, UpdateAlbum};
-use crate::user_models::User;
->>>>>>> 1db62e7a
+
 
 use crate::errors::{HandlerError, DBError};
 use crate::my_identity_service::Identity;
@@ -91,30 +88,20 @@
     Ok(HttpResponse::build(StatusCode::OK).json(result))
 }
 
-<<<<<<< HEAD
+
 // gets all albums data (id, title, description, first_photo)
 pub async fn get_all_albums(
     pool: web::Data<Pool>
 ) -> Result<HttpResponse, HandlerError> {
     
-=======
-pub async fn delete_album_by_id(
-    pool: web::Data<Pool>,
-    album_id: web::Path<(i32,)>,
-    id: Identity,
-) -> Result<HttpResponse, HandlerError> {
-    let user: User = id.identity();
-
->>>>>>> 1db62e7a
-    let client = match pool.get().await {
-        Ok(item) => item,
-        Err(e) => {
-            error!("Error occured: {}", e);
-            return Err(HandlerError::InternalError);
-        }
-    };
-
-<<<<<<< HEAD
+    let client = match pool.get().await {
+        Ok(item) => item,
+        Err(e) => {
+            error!("Error occured: {}", e);
+            return Err(HandlerError::InternalError);
+        }
+    };
+
     let albums: AlbumsPreview = match db::get_all_albums(client).await {
         Ok(albums) => albums,
         Err(e) => match e {
@@ -140,7 +127,23 @@
     };
     Ok(HttpResponse::build(StatusCode::OK).json(albums)) 
 }
-=======
+
+
+  pub async fn delete_album_by_id(
+    pool: web::Data<Pool>,
+    album_id: web::Path<(i32,)>,
+    id: Identity,
+) -> Result<HttpResponse, HandlerError> {
+    let user: User = id.identity();
+  
+    let client = match pool.get().await {
+          Ok(item) => item,
+          Err(e) => {
+              error!("Error occured: {}", e);
+              return Err(HandlerError::InternalError);
+          }
+      };
+
     let result = match db::get_album_by_id(&client, album_id.0).await {
         Err(e) => {
             error!("Error occured get users albums: {}", e);
@@ -200,5 +203,4 @@
         //TODO ERROR you are not owner of this album
     }
     Ok(HttpResponse::new(StatusCode::OK))
-}
->>>>>>> 1db62e7a
+}