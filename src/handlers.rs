use crate::errors::UserError;
<<<<<<< HEAD
use crate::models::{ReceivedUser, User, SendUser, Nickname, Password};
=======
use crate::models::{ReceivedUser, SendUser, Status, User};
use actix_identity::Identity;
>>>>>>> 33109402
use actix_web::http::StatusCode;
use actix_web::{web, HttpResponse, Result, Responder};
use deadpool_postgres::Pool;
use log::{debug, error};

use crate::db;
use crate::errors;

<<<<<<< HEAD


#[get("get_user")]
async fn get_user(pool: web::Data<Pool>, id: Identity) -> Result<HttpResponse, UserError> {
=======
pub async fn status() -> impl Responder {
    web::HttpResponse::Ok().json(Status {
        status: "server is working :D".to_string(),
    })
}
>>>>>>> 33109402

pub async fn get_user(pool: web::Data<Pool>, id: Identity) -> Result<HttpResponse, UserError> {
    // Check if logged in
    let username = match id.identity() {
        Some(id) => id,
        None => return Err(UserError::AuthFail),
    };

    let client = match pool.get().await {
        Ok(item) => item,
        Err(e) => {
            error!("Error occured: {}", e);
            return Err(UserError::InternalError);
        }
    };
    let user: User = match db::get_user(client, &username).await {
        Ok(user) => user,
        Err(e) => match e {
            errors::DBError::PostgresError(e) => {
                error!("Getting user failed: {}", e);
                return Err(UserError::AuthFail);
            }
            errors::DBError::MapperError(e) => {
                error!("Error occured: {}", e);
                return Err(UserError::InternalError);
            }
        },
    };

    let send_user = SendUser {
        username: user.username,
        nickname: user.nickname,
        is_admin: user.is_admin,
    };

    Ok(HttpResponse::build(StatusCode::OK).json(send_user))
}

pub async fn logout(id: Identity) -> Result<HttpResponse, UserError> {
    // Check if logged in
    if let None = id.identity() {
        return Err(UserError::AuthFail);
    }

    id.forget();

    Ok(HttpResponse::new(StatusCode::OK))
}

pub async fn login(
    data: web::Json<ReceivedUser>,
    pool: web::Data<Pool>,
    id: Identity,
) -> Result<HttpResponse, UserError> {
    let client = match pool.get().await {
        Ok(item) => item,
        Err(e) => {
            error!("Error occured: {}", e);
            return Err(UserError::InternalError);
        }
    };

    let user: User = match db::get_user(client, &data.username).await {
        Ok(user) => user,
        Err(e) => match e {
            errors::DBError::PostgresError(e) => {
                error!("Getting user failed: {}", e);
<<<<<<< HEAD
               return Err(UserError::AuthFail);
            },
=======
                return Err(UserError::AuthFail);
            }
>>>>>>> 33109402
            errors::DBError::MapperError(e) => {
                error!("Error occured: {}", e);
                return Err(UserError::InternalError);
            }
        },
    };

    match user.verify_password(data.password.as_bytes()) {
        Ok(correct) => {
            if !correct {
                return Err(UserError::AuthFail);
            }
        }
        Err(e) => {
            error!("Error occured: {}", e);
            return Err(UserError::InternalError);
        }
    }

    debug!("User {} logged in successfully", user.username);
    id.remember(user.username.to_owned());

    Ok(HttpResponse::new(StatusCode::OK))
}

#[put("update_nickname")]
async fn update_nickname(pool: web::Data<Pool>, id: Identity, data: web::Json<Nickname>) -> Result<HttpResponse, UserError> {

    // Check if logged in
    let username = match id.identity() {
        Some(id) => id,
        None => return Err(UserError::AuthFail)
    };

    let client = match pool.get().await {
        Ok(item) => item,
        Err(e) => {
            error!("Error occured: {}", e);
            return Err(UserError::InternalError);
        }
    };

    // Check if nickname is not empty & exists
    let nickname = match &data.nickname {
        Some(item) => if item.len() == 0 {
            return Err(UserError::BadClientData{field: "nickname cannot be empty".to_string()  });
        }
        else {
            item
        },
        None => {
            return Err(UserError::BadClientData{field: "couldn't find nickname".to_string()  });
        }
    };
        
    
    let result = client.execute("UPDATE users SET nickname = $1 WHERE username = $2", &[&nickname,&username]).await;

    match result {
        Err(e) => {
            error!("Error occured: {}",e );
            return Err(UserError::InternalError);
        },
        Ok(num_updated) => num_updated
    };


    Ok(HttpResponse::new(StatusCode::OK))
}

#[put("update_password")]
async fn update_password(pool: web::Data<Pool>, id: Identity, mut data: web::Json<Password>) -> Result<HttpResponse, UserError> {

    // Check if logged in
    let username = match id.identity() {
        Some(id) => id,
        None => return Err(UserError::AuthFail)
    };

    let client = match pool.get().await {
        Ok(item) => item,
        Err(e) => {
            error!("Error occured: {}", e);
            return Err(UserError::InternalError);
        }
    };

    //Check if password is not empty 
    if data.password.len() == 0 {
        return Err(UserError::BadClientData{field: "password cannot be empty".to_string()});
    }

    // Check if password and repeatPassword match
    if data.password.eq(&data.repeat_password) == false{
        return Err(UserError::BadClientData{field: "password and password repeat don't match".to_string()});
    }
        
    // hash password
    if let Err(e) = data.hash_password() {
        error!("Error occured: {}", e);
        return Err(UserError::InternalError);
    }

    //execute db query
    let result = client.execute("UPDATE users SET password = $1 WHERE username = $2", &[&data.password,&username]).await;

    match result {
        Err(e) => {
            error!("Error occured: {}",e );
            return Err(UserError::InternalError);
        },
        Ok(num_updated) => num_updated
    };


    Ok(HttpResponse::new(StatusCode::OK))
}

<|MERGE_RESOLUTION|>--- conflicted
+++ resolved
@@ -1,10 +1,6 @@
 use crate::errors::UserError;
-<<<<<<< HEAD
-use crate::models::{ReceivedUser, User, SendUser, Nickname, Password};
-=======
-use crate::models::{ReceivedUser, SendUser, Status, User};
+use crate::models::{ReceivedUser, SendUser, Status, User, Nickname, Password};
 use actix_identity::Identity;
->>>>>>> 33109402
 use actix_web::http::StatusCode;
 use actix_web::{web, HttpResponse, Result, Responder};
 use deadpool_postgres::Pool;
@@ -13,19 +9,13 @@
 use crate::db;
 use crate::errors;
 
-<<<<<<< HEAD
-
-
-#[get("get_user")]
-async fn get_user(pool: web::Data<Pool>, id: Identity) -> Result<HttpResponse, UserError> {
-=======
 pub async fn status() -> impl Responder {
     web::HttpResponse::Ok().json(Status {
         status: "server is working :D".to_string(),
     })
 }
->>>>>>> 33109402
-
+
+#[get("get_user")]
 pub async fn get_user(pool: web::Data<Pool>, id: Identity) -> Result<HttpResponse, UserError> {
     // Check if logged in
     let username = match id.identity() {
@@ -92,13 +82,8 @@
         Err(e) => match e {
             errors::DBError::PostgresError(e) => {
                 error!("Getting user failed: {}", e);
-<<<<<<< HEAD
-               return Err(UserError::AuthFail);
-            },
-=======
                 return Err(UserError::AuthFail);
             }
->>>>>>> 33109402
             errors::DBError::MapperError(e) => {
                 error!("Error occured: {}", e);
                 return Err(UserError::InternalError);
@@ -153,8 +138,8 @@
             return Err(UserError::BadClientData{field: "couldn't find nickname".to_string()  });
         }
     };
-        
-    
+
+
     let result = client.execute("UPDATE users SET nickname = $1 WHERE username = $2", &[&nickname,&username]).await;
 
     match result {
@@ -186,7 +171,7 @@
         }
     };
 
-    //Check if password is not empty 
+    //Check if password is not empty
     if data.password.len() == 0 {
         return Err(UserError::BadClientData{field: "password cannot be empty".to_string()});
     }
@@ -195,7 +180,7 @@
     if data.password.eq(&data.repeat_password) == false{
         return Err(UserError::BadClientData{field: "password and password repeat don't match".to_string()});
     }
-        
+
     // hash password
     if let Err(e) = data.hash_password() {
         error!("Error occured: {}", e);
@@ -215,5 +200,4 @@
 
 
     Ok(HttpResponse::new(StatusCode::OK))
-}
-
+}