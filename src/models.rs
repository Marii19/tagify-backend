use serde::{Deserialize, Serialize};
use tokio_pg_mapper_derive::PostgresMapper;
use log::{ error};

use actix_web::{
    Result,
};

use crate::errors::UserError;
// used for password hashing
use argon2::Config;
use rand::Rng;

<<<<<<< HEAD

#[derive(Debug,Serialize, Deserialize, PostgresMapper)]
#[pg_mapper(table = "users")]
pub struct User {
    pub username: String,
    pub nickname: String,
    pub password: String,
    pub is_admin: bool
}


#[derive(Debug,Serialize, Deserialize)]
pub struct UserData {
    pub username: String,
    pub password: String,
}

impl User {
    //create User instance without hasing password
    pub fn create_user(username: &String, password: &String, is_admin: bool) -> User {
        User {
            username: username.clone(),
            nickname: username.clone(),
            password: password.clone(),
            is_admin: is_admin
        }
    }

    pub fn hash_password(&mut self) -> Result<(), UserError> {
        let salt: [u8; 32] = rand::thread_rng().gen();
        let config = Config::default();

        self.password = match argon2::hash_encoded(self.password.as_bytes(), &salt, &config){
            Ok(item) => item,
            Err(e) => {
                error!("Error occured: {}",e );
                return Err(UserError::InternalError);
            }
        };
        Ok(())        
    }

    pub fn verify_password(&self, password: &[u8]) -> Result<bool, UserError> {
        match argon2::verify_encoded(&self.password, password){
            Ok(item) => item,
            Err(e) => {
                error!("Error occured: {}",e );
                return Err(UserError::InternalError);
            }
        };
        Ok(true)
    }
=======
#[derive(Debug, Serialize, Deserialize, PostgresMapper)]
#[pg_mapper(table = "todos")]
pub struct Todo {
    pub id: Option<i32>,
    pub description: String,
    pub date: String,
    pub progress: i32,
>>>>>>> 2e819f06
}<|MERGE_RESOLUTION|>--- conflicted
+++ resolved
@@ -10,8 +10,6 @@
 // used for password hashing
 use argon2::Config;
 use rand::Rng;
-
-<<<<<<< HEAD
 
 #[derive(Debug,Serialize, Deserialize, PostgresMapper)]
 #[pg_mapper(table = "users")]
@@ -64,13 +62,4 @@
         };
         Ok(true)
     }
-=======
-#[derive(Debug, Serialize, Deserialize, PostgresMapper)]
-#[pg_mapper(table = "todos")]
-pub struct Todo {
-    pub id: Option<i32>,
-    pub description: String,
-    pub date: String,
-    pub progress: i32,
->>>>>>> 2e819f06
-}+}
