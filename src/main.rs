--- conflicted
+++ resolved
@@ -10,11 +10,11 @@
 mod db;
 mod errors;
 mod handlers;
-<<<<<<< HEAD
+
 mod admin_handlers;
-=======
+
 mod models;
->>>>>>> 2e819f06
+
 
 use crate::handlers::*;
 use crate::admin_handlers::*;
