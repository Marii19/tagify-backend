#![cfg_attr(feature = "strict", deny(warnings))]

use actix_files as fs;
use actix_identity::{CookieIdentityPolicy, IdentityService};
use actix_web::{middleware::Logger, web, App, HttpServer};

use listenfd::ListenFd;
use std::fs::File;
use std::io::Read;
use tokio_postgres::NoTls;

mod config;
mod db;
mod errors;
mod handlers;

mod admin_handlers;

mod models;

use crate::admin_handlers::*;
use crate::handlers::*;

#[actix_rt::main]
async fn main() -> std::io::Result<()> {
    // Read config
    let conf = crate::config::MyConfig::new("Settings").expect("Could not find Settings file");

    // Create db connection pool
    let pool = conf.postgres.create_pool(NoTls).unwrap();

    // Create connection to database
    let client = pool
        .get()
        .await
        .expect("Could not connect to postgres database");

    // Read schema.sql and create db table
    let mut schema = String::new();
    File::open("schema.sql")?.read_to_string(&mut schema)?;
    client
        .batch_execute(&schema)
        .await
        .expect("Failed while creating a new database");

    // Build server address
    let ip = conf.server.hostname + ":" + &conf.server.port;
    println!("Server is reachable at http://{}", ip);

    // Setup logging
    std::env::set_var("RUST_LOG", "DEBUG");
    std::env::set_var("RUST_BACKTRACE", "1");
    env_logger::init();

    let cookie_key = conf.server.key;
    // Register http routes
    let mut server = HttpServer::new(move || {
        App::new()
            // Serve every file in directory from ../dist
            .service(fs::Files::new("/app/debug_dist", "../debug_dist").show_files_listing())
            // Give every handler access to the db connection pool
            .data(pool.clone())
            // Enable logger
            .wrap(Logger::default())
            .wrap(IdentityService::new(
                CookieIdentityPolicy::new(cookie_key.as_bytes())
                    .name("auth-cookie")
                    .path("/")
                    .secure(false),
            ))
<<<<<<< HEAD
            // Give every handler access to the db connection pool
            .data(pool.clone())
            // Serve every file in directory from ../dist
            .service(fs::Files::new("/app/debug_dist", "../debug_dist").show_files_listing())
            // Register handlers
            .service(create_admin)
            .service(delete_admin)

            // Login handlers
            .service(login)
            .service(logout)
            .service(get_user)

            
            .service(update_nickname)
            .service(update_password)
=======
            //TODO maybe we need to change it :/
            //limit the maximum amount of data that server will accept
            .data(web::JsonConfig::default().limit(4096))
            //normal routes
            .service(web::resource("/").route(web::get().to(status)))
            // .configure(routes)
            .service(
                web::scope("/api")
                    //guest endpoints
                    .service(web::resource("/user_login").route(web::post().to(login)))
                    .service(web::resource("/user_logout").route(web::post().to(logout)))
                    //all admin endpoints
                    .service(
                        web::scope("/admin")
                            // .wrap(AdminAuthMiddleware)
                            .service(
                                web::resource("/create_admin").route(web::post().to(create_admin)),
                            )
                            .service(
                                web::resource("/delete_admin/{username}/{_:/?}")
                                    .route(web::delete().to(delete_admin)),
                            ),
                    )
                    //user auth routes
                    .service(
                        web::scope("/auth")
                            // .wrap(AuthMiddleware)
                            .service(web::resource("/get_user").route(web::get().to(get_user))),
                    ),
            )
>>>>>>> 33109402
    });

    // Enables us to hot reload the server
    let mut listenfd = ListenFd::from_env();
    server = if let Some(l) = listenfd.take_tcp_listener(0).unwrap() {
        server.listen(l)?
    } else {
        server.bind(ip)?
    };

    server.run().await
}<|MERGE_RESOLUTION|>--- conflicted
+++ resolved
@@ -68,24 +68,6 @@
                     .path("/")
                     .secure(false),
             ))
-<<<<<<< HEAD
-            // Give every handler access to the db connection pool
-            .data(pool.clone())
-            // Serve every file in directory from ../dist
-            .service(fs::Files::new("/app/debug_dist", "../debug_dist").show_files_listing())
-            // Register handlers
-            .service(create_admin)
-            .service(delete_admin)
-
-            // Login handlers
-            .service(login)
-            .service(logout)
-            .service(get_user)
-
-            
-            .service(update_nickname)
-            .service(update_password)
-=======
             //TODO maybe we need to change it :/
             //limit the maximum amount of data that server will accept
             .data(web::JsonConfig::default().limit(4096))
@@ -116,7 +98,6 @@
                             .service(web::resource("/get_user").route(web::get().to(get_user))),
                     ),
             )
->>>>>>> 33109402
     });
 
     // Enables us to hot reload the server
