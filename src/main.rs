#![cfg_attr(feature = "strict", deny(warnings))]

use actix_files as fs;
use actix_files::NamedFile;
use actix_web::{middleware::Logger, web, App, HttpServer, Result};
use std::path::PathBuf;

use listenfd::ListenFd;
use log::{info, error};
use std::fs::File;
use std::io::Read;
use tokio_postgres::NoTls;

mod config;
mod db;
mod errors;
<<<<<<< HEAD
mod my_cookie_policy;
mod user_handlers;
mod album_handlers;
mod image_handlers;
mod img_meta_handlers;
mod utils;
mod models;

// use crate::admin_handlers::*;
// use crate::handlers::*;
=======
mod handlers;

mod admin_handlers;
mod my_cookie_policy;
mod my_identity_service;

mod models;

use crate::handlers::{login, logout};
use models::ROLES;

struct DistPath {
    path: PathBuf
}

async fn index(data: web::Data<DistPath>) -> Result<NamedFile> {
    Ok(NamedFile::open(data.path.clone())?)
}
>>>>>>> d98a6112

#[actix_rt::main]
async fn main() -> std::io::Result<()> {

    if cfg!(debug_assertions) {
        // Setup logging
        std::env::set_var("RUST_LOG", "DEBUG");
        std::env::set_var("RUST_BACKTRACE", "1");
    } else {
        std::env::set_var("RUST_LOG", "INFO");
    }
    // Initialize logger
    env_logger::init();

    let mut conf_path = PathBuf::new();

    // If debug build, use execution directory
    if cfg!(debug_assertions) {
        conf_path.push(".");
    } else {
        // Check if CONFIG_DIR environment variable is available
        let conf_base = std::env::var("CONFIG_DIR").expect("Could not find environment variable CONFIG_DIR");
        conf_path.push(conf_base);
        if ! conf_path.exists() {
            panic!("CONFIG_DIR env variable does not point to a valid directory: {}", conf_path.to_str().unwrap());
        }

    }
    info!("CONFIG_DIR points to: {}", conf_path.to_str().unwrap());

    // Read config
    let settings_path = conf_path.join("Settings");
    let conf = match crate::config::MyConfig::new(settings_path.to_str().unwrap()) {
        Ok(i) => i,
        Err(e) => {
            error!("Could not read Settings file at {} err: {}", settings_path.to_str().unwrap(), e);
            panic!("Could not read Settings file");
        }
    };

    // Create db connection pool
    let pool = conf.postgres.create_pool(NoTls).unwrap();

    // Create connection to database
    let client = match pool.get().await {
        Ok(i) => i,
        Err(e) => {
            error!("Could not connect to database err: {}",  e);
            panic!("Could not connect to database");
        }
    };

    // Read schema.sql and create db table
    let mut schema = String::new();
    let schema_path = conf_path.join("schema.sql");
    match File::open(schema_path.clone()){
        Ok(mut i) => i.read_to_string(&mut schema).unwrap(),
        Err(e) => {
            error!("Could not open schema.sql file at {} err: {}", schema_path.to_str().unwrap(), e);
            panic!("Could not open schema.sql file");
        }
    };

    match client.batch_execute(&schema).await {
        Ok(i) => i,
        Err(e) => {
            error!("Failed to apply db schema err: {}", e);
            panic!("Failed to apply db schema");
        }
    }

    // Build server address
    let ip = conf.server.hostname + ":" + &conf.server.port;
    println!("Server is reachable at http://{}", ip);

    // Create default admin accounts
    match db::create_user(&client, &conf.default_admin).await {
        Ok(_item) => info!("Created default admin account"),
        Err(_e) => info!("Default user already exists"),
    }

    // Create default user accounts
    match db::create_user(&client, &conf.default_user).await {
        Ok(_item) => info!("Created default user"),
        Err(_e) => info!("Default user already exists"),
    }

    let temp = conf.server.key.clone();

<<<<<<< HEAD
    let cookie_key = conf.server.key;
=======
    // Register http routes
>>>>>>> d98a6112
    let mut server = HttpServer::new(move || {

        let serve_file_service: fs::Files;
        let path_arg: DistPath;
        let secure_cookie: bool;
        let max_age = 30 * 24 * 60 * 60; // days

        // Check if in release mode if so use DIST env variable as path for serving frontend
        if cfg!(debug_assertions) {
            // If debug binary then hardcode path
            serve_file_service =fs::Files::new("/app/frontend/debug_dist", "../frontend/debug_dist").show_files_listing();
            path_arg = DistPath { path: PathBuf::from("../frontend/debug_dist/index.html") };
            secure_cookie = false;

        } else {
            // If release binary use DIST env var
            let dist = std::env::var("DIST").expect("Could not find environment variable DIST");
            path_arg = DistPath { path: PathBuf::from(dist.clone()).join("index.html") };
            if ! std::path::Path::new(&dist).exists() {
                panic!("DIST env variable does not point to a valid directory: {}", dist);
            }
            serve_file_service = fs::Files::new("/app/frontend/dist", dist).show_files_listing();
            secure_cookie = true;
        }
        let cookie_key = temp.as_bytes();

        let cookie_factory_user = my_cookie_policy::MyCookieIdentityPolicy::new(cookie_key)
            .name(ROLES[1])
            .path("/")
            .secure(secure_cookie)
            .max_age(max_age);

        let cookie_factory_admin = my_cookie_policy::MyCookieIdentityPolicy::new(cookie_key)
            .name(ROLES[0])
            .path("/")
            .secure(secure_cookie)
            .max_age(max_age);
        App::new()
            .data(path_arg)
            // Give login handler access to cookie factory
            .data(cookie_factory_user.clone())
            // Serve every file in directory from ../dist
<<<<<<< HEAD
            // .service(fs::Files::new("/app/debug_dist", "../debug_dist").show_files_listing())
=======
            .service(serve_file_service)
            // Serve index.html
            .route("/", web::get().to(index))
            // Give every handler access to the db connection pool
>>>>>>> d98a6112
            .data(pool.clone())
            /* Enable logger */
            .wrap(Logger::default())
<<<<<<< HEAD
            .wrap(IdentityService::new(
                my_cookie_policy::MyCookieIdentityPolicy::new(cookie_key.as_bytes())
                    .name("auth-cookie")
                    .path("/")
                    .secure(false),
            ))
            // TODO: file size limit
            .data(web::JsonConfig::default().limit(4096))
            // .service(web::resource("/").route(web::get().to(status)))
            // .configure(routes)
            .service(
                web::scope("/api")
                    /* USER */
                    .service(
                        web::resource("/users").route(web::post().to(user_handlers::create_user))
                    )
                    .service(
                        web::scope("/users")
                            .service(
                                web::resource("/{user_id}")
                                    .route(web::delete().to(user_handlers::delete_user))
                                    .route(web::get().to(user_handlers::get_user))
                                    .route(web::put().to(user_handlers::update_user)),
                            )
                            .service(
                                web::resource("/{user_id}/albums")
                                    .route(web::get().to(user_handlers::get_user_albums)),
                            )
                    )
                    /* ALBUM */
                    .service(
                        web::resource("/albums").route(web::post().to(album_handlers::create_album_meta))
                    )
                    .service(
                        web::scope("/albums")
                            .service(
                                web::resource("/{album_id}")
                                    .route(web::delete().to(album_handlers::delete_album_meta))
                                    .route(web::get().to(album_handlers::get_album_meta))
                                    .route(web::put().to(album_handlers::update_album_meta)),
                            )
                            /* IMAGE */
                            .service(
                                web::resource("/{album_id}/images")
                                    .route(web::post().to(image_handlers::delete_all_images))
                            )
                            .service(
                                web::scope("/{album_id}/images")
                                    .service(
                                        web::resource("/{image_id}")
                                            .route(web::post().to(image_handlers::upload_image))
                                            .route(web::delete().to(image_handlers::delete_image))
                                            .route(web::get().to(image_handlers::get_image))
                                            .route(web::put().to(image_handlers::re_upload_image)),
                                    )
                            )
                            /* IMAGE-META */
                            .service(
                                web::resource("/{album_id}/image-metas")
                                    .route(web::post().to(img_meta_handlers::create_meta))
                                    .route(web::delete().to(img_meta_handlers::delete_all_metas))
                                    .route(web::get().to(img_meta_handlers::get_metas))
                            )
                            .service(
                                web::scope("/{album_id}/image-metas")
                                    .service(
                                        web::resource("/{img_metas_id}")
                                            .route(web::get().to(img_meta_handlers::get_meta))
                                            .route(web::delete().to(img_meta_handlers::delete_meta))
                                            .route(web::put().to(img_meta_handlers::update_meta)),
                                    )
                            )
                    )
                    /* AUTH */
                    .service(
                        web::scope("/auth")
                            .service(web::resource("/whoami").route(web::get().to(user_handlers::whoami)))
                            .service(web::resource("/login").route(web::post().to(user_handlers::login)))
                            .service(web::resource("/logout").route(web::post().to(user_handlers::logout)))
                    )
            )
    });
    /* Enables us to hot reload the server */
=======
            //limit the maximum amount of data that server will accept
            .data(web::JsonConfig::default().limit(4096)) // max 4MB json
            // .configure(routes)
            .service(
                web::scope("/api")
                    //all admin endpoints
                    .service(web::resource("/login").route(web::post().to(login)))
                    .service(
                        web::scope("/admin")
                            .wrap(my_identity_service::IdentityService::new(
                                cookie_factory_admin,
                                pool.clone(),
                            ))
                            .route("/logout", web::delete().to(logout))
                            .route("/user", web::delete().to(admin_handlers::delete_user))
                            .route("/user", web::put().to(admin_handlers::update_user))
                            .route("/user", web::post().to(admin_handlers::create_user)),
                            // .route("/user/{id}", web::get().to(admin_handlers::get_user))
                    )
                    //user auth routes
                    .service(
                        web::scope("/user")
                            .wrap(my_identity_service::IdentityService::new(
                                cookie_factory_user,
                                pool.clone(),
                            ))
                            .route("/logout", web::post().to(logout))
                            .route("/user", web::get().to(handlers::get_user))
                            .route("/user", web::delete().to(handlers::delete_user))
                            .route("/user", web::put().to(handlers::update_user)),
                    ),
            )
    });

    // Enables us to hot reload the server
>>>>>>> d98a6112
    let mut listenfd = ListenFd::from_env();
    server = if let Some(l) = listenfd.take_tcp_listener(0).unwrap() {
        server.listen(l)?
    } else {
        server.bind(ip)?
    };

    server.run().await
}<|MERGE_RESOLUTION|>--- conflicted
+++ resolved
@@ -14,18 +14,6 @@
 mod config;
 mod db;
 mod errors;
-<<<<<<< HEAD
-mod my_cookie_policy;
-mod user_handlers;
-mod album_handlers;
-mod image_handlers;
-mod img_meta_handlers;
-mod utils;
-mod models;
-
-// use crate::admin_handlers::*;
-// use crate::handlers::*;
-=======
 mod handlers;
 
 mod admin_handlers;
@@ -44,7 +32,6 @@
 async fn index(data: web::Data<DistPath>) -> Result<NamedFile> {
     Ok(NamedFile::open(data.path.clone())?)
 }
->>>>>>> d98a6112
 
 #[actix_rt::main]
 async fn main() -> std::io::Result<()> {
@@ -134,11 +121,7 @@
 
     let temp = conf.server.key.clone();
 
-<<<<<<< HEAD
-    let cookie_key = conf.server.key;
-=======
     // Register http routes
->>>>>>> d98a6112
     let mut server = HttpServer::new(move || {
 
         let serve_file_service: fs::Files;
@@ -181,102 +164,13 @@
             // Give login handler access to cookie factory
             .data(cookie_factory_user.clone())
             // Serve every file in directory from ../dist
-<<<<<<< HEAD
-            // .service(fs::Files::new("/app/debug_dist", "../debug_dist").show_files_listing())
-=======
             .service(serve_file_service)
             // Serve index.html
             .route("/", web::get().to(index))
             // Give every handler access to the db connection pool
->>>>>>> d98a6112
             .data(pool.clone())
             /* Enable logger */
             .wrap(Logger::default())
-<<<<<<< HEAD
-            .wrap(IdentityService::new(
-                my_cookie_policy::MyCookieIdentityPolicy::new(cookie_key.as_bytes())
-                    .name("auth-cookie")
-                    .path("/")
-                    .secure(false),
-            ))
-            // TODO: file size limit
-            .data(web::JsonConfig::default().limit(4096))
-            // .service(web::resource("/").route(web::get().to(status)))
-            // .configure(routes)
-            .service(
-                web::scope("/api")
-                    /* USER */
-                    .service(
-                        web::resource("/users").route(web::post().to(user_handlers::create_user))
-                    )
-                    .service(
-                        web::scope("/users")
-                            .service(
-                                web::resource("/{user_id}")
-                                    .route(web::delete().to(user_handlers::delete_user))
-                                    .route(web::get().to(user_handlers::get_user))
-                                    .route(web::put().to(user_handlers::update_user)),
-                            )
-                            .service(
-                                web::resource("/{user_id}/albums")
-                                    .route(web::get().to(user_handlers::get_user_albums)),
-                            )
-                    )
-                    /* ALBUM */
-                    .service(
-                        web::resource("/albums").route(web::post().to(album_handlers::create_album_meta))
-                    )
-                    .service(
-                        web::scope("/albums")
-                            .service(
-                                web::resource("/{album_id}")
-                                    .route(web::delete().to(album_handlers::delete_album_meta))
-                                    .route(web::get().to(album_handlers::get_album_meta))
-                                    .route(web::put().to(album_handlers::update_album_meta)),
-                            )
-                            /* IMAGE */
-                            .service(
-                                web::resource("/{album_id}/images")
-                                    .route(web::post().to(image_handlers::delete_all_images))
-                            )
-                            .service(
-                                web::scope("/{album_id}/images")
-                                    .service(
-                                        web::resource("/{image_id}")
-                                            .route(web::post().to(image_handlers::upload_image))
-                                            .route(web::delete().to(image_handlers::delete_image))
-                                            .route(web::get().to(image_handlers::get_image))
-                                            .route(web::put().to(image_handlers::re_upload_image)),
-                                    )
-                            )
-                            /* IMAGE-META */
-                            .service(
-                                web::resource("/{album_id}/image-metas")
-                                    .route(web::post().to(img_meta_handlers::create_meta))
-                                    .route(web::delete().to(img_meta_handlers::delete_all_metas))
-                                    .route(web::get().to(img_meta_handlers::get_metas))
-                            )
-                            .service(
-                                web::scope("/{album_id}/image-metas")
-                                    .service(
-                                        web::resource("/{img_metas_id}")
-                                            .route(web::get().to(img_meta_handlers::get_meta))
-                                            .route(web::delete().to(img_meta_handlers::delete_meta))
-                                            .route(web::put().to(img_meta_handlers::update_meta)),
-                                    )
-                            )
-                    )
-                    /* AUTH */
-                    .service(
-                        web::scope("/auth")
-                            .service(web::resource("/whoami").route(web::get().to(user_handlers::whoami)))
-                            .service(web::resource("/login").route(web::post().to(user_handlers::login)))
-                            .service(web::resource("/logout").route(web::post().to(user_handlers::logout)))
-                    )
-            )
-    });
-    /* Enables us to hot reload the server */
-=======
             //limit the maximum amount of data that server will accept
             .data(web::JsonConfig::default().limit(4096)) // max 4MB json
             // .configure(routes)
@@ -312,7 +206,6 @@
     });
 
     // Enables us to hot reload the server
->>>>>>> d98a6112
     let mut listenfd = ListenFd::from_env();
     server = if let Some(l) = listenfd.take_tcp_listener(0).unwrap() {
         server.listen(l)?
