--- conflicted
+++ resolved
@@ -6,11 +6,7 @@
 use std::path::PathBuf;
 
 use listenfd::ListenFd;
-<<<<<<< HEAD
 use log::{error, info};
-=======
-use log::{info, error};
->>>>>>> 7d79874e
 use std::fs::File;
 use std::io::Read;
 use tokio_postgres::NoTls;
@@ -21,7 +17,6 @@
 mod handlers;
 
 mod admin_handlers;
-<<<<<<< HEAD
 mod album_handlers;
 mod my_cookie_policy;
 mod my_identity_service;
@@ -31,35 +26,17 @@
 
 use crate::handlers::{login, logout, status};
 use user_models::ROLES;
-=======
-mod my_cookie_policy;
-mod my_identity_service;
->>>>>>> 7d79874e
 
 struct DistPath {
     path: PathBuf,
 }
 
-<<<<<<< HEAD
-=======
-use crate::handlers::{login, logout};
-use models::ROLES;
-
-struct DistPath {
-    path: PathBuf
-}
-
->>>>>>> 7d79874e
 async fn index(data: web::Data<DistPath>) -> Result<NamedFile> {
     Ok(NamedFile::open(data.path.clone())?)
 }
 
 #[actix_rt::main]
 async fn main() -> std::io::Result<()> {
-<<<<<<< HEAD
-=======
-
->>>>>>> 7d79874e
     if cfg!(debug_assertions) {
         // Setup logging
         std::env::set_var("RUST_LOG", "DEBUG");
@@ -77,7 +54,6 @@
         conf_path.push(".");
     } else {
         // Check if CONFIG_DIR environment variable is available
-<<<<<<< HEAD
         let conf_base =
             std::env::var("CONFIG_DIR").expect("Could not find environment variable CONFIG_DIR");
         conf_path.push(conf_base);
@@ -87,14 +63,6 @@
                 conf_path.to_str().unwrap()
             );
         }
-=======
-        let conf_base = std::env::var("CONFIG_DIR").expect("Could not find environment variable CONFIG_DIR");
-        conf_path.push(conf_base);
-        if ! conf_path.exists() {
-            panic!("CONFIG_DIR env variable does not point to a valid directory: {}", conf_path.to_str().unwrap());
-        }
-
->>>>>>> 7d79874e
     }
     info!("CONFIG_DIR points to: {}", conf_path.to_str().unwrap());
 
@@ -103,15 +71,11 @@
     let conf = match crate::config::MyConfig::new(settings_path.to_str().unwrap()) {
         Ok(i) => i,
         Err(e) => {
-<<<<<<< HEAD
             error!(
                 "Could not read Settings file at {} err: {}",
                 settings_path.to_str().unwrap(),
                 e
             );
-=======
-            error!("Could not read Settings file at {} err: {}", settings_path.to_str().unwrap(), e);
->>>>>>> 7d79874e
             panic!("Could not read Settings file");
         }
     };
@@ -123,11 +87,7 @@
     let client = match pool.get().await {
         Ok(i) => i,
         Err(e) => {
-<<<<<<< HEAD
             error!("Could not connect to database err: {}", e);
-=======
-            error!("Could not connect to database err: {}",  e);
->>>>>>> 7d79874e
             panic!("Could not connect to database");
         }
     };
@@ -135,7 +95,6 @@
     // Read schema.sql and create db table
     let mut schema = String::new();
     let schema_path = conf_path.join("schema.sql");
-<<<<<<< HEAD
     match File::open(schema_path.clone()) {
         Ok(mut i) => i.read_to_string(&mut schema).unwrap(),
         Err(e) => {
@@ -144,12 +103,6 @@
                 schema_path.to_str().unwrap(),
                 e
             );
-=======
-    match File::open(schema_path.clone()){
-        Ok(mut i) => i.read_to_string(&mut schema).unwrap(),
-        Err(e) => {
-            error!("Could not open schema.sql file at {} err: {}", schema_path.to_str().unwrap(), e);
->>>>>>> 7d79874e
             panic!("Could not open schema.sql file");
         }
     };
@@ -182,10 +135,6 @@
 
     // Register http routes
     let mut server = HttpServer::new(move || {
-<<<<<<< HEAD
-=======
-
->>>>>>> 7d79874e
         let serve_file_service: fs::Files;
         let path_arg: DistPath;
         let secure_cookie: bool;
@@ -194,7 +143,6 @@
         // Check if in release mode if so use DIST env variable as path for serving frontend
         if cfg!(debug_assertions) {
             // If debug binary then hardcode path
-<<<<<<< HEAD
             serve_file_service =
                 fs::Files::new("/app/frontend/debug_dist", "../frontend/debug_dist")
                     .show_files_listing();
@@ -213,18 +161,6 @@
                     "DIST env variable does not point to a valid directory: {}",
                     dist
                 );
-=======
-            serve_file_service =fs::Files::new("/app/frontend/debug_dist", "../frontend/debug_dist").show_files_listing();
-            path_arg = DistPath { path: PathBuf::from("../frontend/debug_dist/index.html") };
-            secure_cookie = false;
-
-        } else {
-            // If release binary use DIST env var
-            let dist = std::env::var("DIST").expect("Could not find environment variable DIST");
-            path_arg = DistPath { path: PathBuf::from(dist.clone()).join("index.html") };
-            if ! std::path::Path::new(&dist).exists() {
-                panic!("DIST env variable does not point to a valid directory: {}", dist);
->>>>>>> 7d79874e
             }
             serve_file_service = fs::Files::new("/app/frontend/dist", dist).show_files_listing();
             secure_cookie = true;
@@ -233,17 +169,6 @@
 
         let cookie_factory_user = my_cookie_policy::MyCookieIdentityPolicy::new(cookie_key)
             .name(ROLES[1])
-<<<<<<< HEAD
-            .path("/")
-            .secure(secure_cookie)
-            .max_age(max_age);
-
-        let cookie_factory_admin = my_cookie_policy::MyCookieIdentityPolicy::new(cookie_key)
-            .name(ROLES[0])
-            .path("/")
-            .secure(secure_cookie)
-            .max_age(max_age);
-=======
             .path("/")
             .secure(secure_cookie)
             .max_age(max_age)
@@ -255,7 +180,6 @@
             .secure(secure_cookie)
             .max_age(max_age)
             .same_site(actix_http::cookie::SameSite::Strict);
->>>>>>> 7d79874e
         App::new()
             .data(path_arg)
             // Give login handler access to cookie factory
@@ -275,10 +199,7 @@
             .service(
                 web::scope("/api")
                     //all admin endpoints
-<<<<<<< HEAD
                     .service(web::resource("/status").route(web::get().to(status)))
-=======
->>>>>>> 7d79874e
                     .service(web::resource("/login").route(web::post().to(login)))
                     .service(
                         web::scope("/admin")
@@ -287,7 +208,6 @@
                                 pool.clone(),
                             ))
                             .route("/logout", web::delete().to(logout))
-<<<<<<< HEAD
                             //get all users
                             .route("/users", web::get().to(status))
                             //create new user account
@@ -320,12 +240,6 @@
                                         web::delete().to(status),
                                     ),
                             ), //.route("/user/{id}", web::get().to(admin_handlers::get_user))
-=======
-                            .route("/user", web::delete().to(admin_handlers::delete_user))
-                            .route("/user", web::put().to(admin_handlers::update_user))
-                            .route("/user", web::post().to(admin_handlers::create_user)),
-                            // .route("/user/{id}", web::get().to(admin_handlers::get_user))
->>>>>>> 7d79874e
                     )
                     //user auth routes
                     .service(
@@ -335,7 +249,6 @@
                                 pool.clone(),
                             ))
                             .route("/logout", web::post().to(logout))
-<<<<<<< HEAD
                             .route("/me", web::get().to(handlers::get_user))
                             .route("/me", web::delete().to(handlers::delete_user))
                             //update only nickname
@@ -380,11 +293,6 @@
                             .route("/{album_id}", web::get().to(status))
                             //get photos from album (preview)
                             .route("/{album_id}/photos/{photo_id}", web::get().to(status)),
-=======
-                            .route("/user", web::get().to(handlers::get_user))
-                            .route("/user", web::delete().to(handlers::delete_user))
-                            .route("/user", web::put().to(handlers::update_user)),
->>>>>>> 7d79874e
                     ),
             )
     });
