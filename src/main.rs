#![cfg_attr(feature = "strict", deny(warnings))]

use actix_files as fs;
use actix_files::NamedFile;
use actix_web::{middleware::Logger, web, App, HttpServer, Result};
use std::path::PathBuf;

use listenfd::ListenFd;
use log::{info, error};
use std::fs::File;
use std::io::Read;
use tokio_postgres::NoTls;

mod config;
mod db;
mod errors;
mod handlers;

mod admin_handlers;
mod album_handlers;
mod my_cookie_policy;
mod my_identity_service;

mod album_models;
mod user_models;

use crate::handlers::{login, logout, status};
use user_models::ROLES;

async fn index() -> Result<NamedFile> {
    let path: PathBuf = PathBuf::from("../debug_dist/index.html");
    Ok(NamedFile::open(path)?)
}

#[actix_rt::main]
async fn main() -> std::io::Result<()> {

    if cfg!(debug_assertions) {
        // Setup logging
        std::env::set_var("RUST_LOG", "DEBUG");
        std::env::set_var("RUST_BACKTRACE", "1");
    } else {
        std::env::set_var("RUST_LOG", "INFO");
    }
    // Initialize logger
    env_logger::init();

    let mut conf_path = PathBuf::new();

    // If debug build, use execution directory
    if cfg!(debug_assertions) {
        conf_path.push(".");
    } else {
        // Check if CONFIG_DIR environment variable is available
        let conf_base = std::env::var("CONFIG_DIR").expect("Could not find environment variable CONFIG_DIR");
        conf_path.push(conf_base);
        if ! conf_path.exists() {
            panic!("CONFIG_DIR env variable does not point to a valid directory: {}", conf_path.to_str().unwrap());
        }

    }
    info!("CONFIG_DIR points to: {}", conf_path.to_str().unwrap());

    // Read config
    let settings_path = conf_path.join("Settings");
    let conf = match crate::config::MyConfig::new(settings_path.to_str().unwrap()) {
        Ok(i) => i,
        Err(e) => {
            error!("Could not read Settings file at {} err: {}", settings_path.to_str().unwrap(), e);
            panic!("Could not read Settings file");
        }
    };

    // Create db connection pool
    let pool = conf.postgres.create_pool(NoTls).unwrap();

    // Create connection to database
    let client = match pool.get().await {
        Ok(i) => i,
        Err(e) => {
            error!("Could not connect to database err: {}",  e);
            panic!("Could not connect to database");
        }
    };

    // Read schema.sql and create db table
    let mut schema = String::new();
    let schema_path = conf_path.join("schema.sql");
    match File::open(schema_path.clone()){
        Ok(mut i) => i.read_to_string(&mut schema).unwrap(),
        Err(e) => {
            error!("Could not open schema.sql file at {} err: {}", schema_path.to_str().unwrap(), e);
            panic!("Could not open schema.sql file");
        }
    };

    match client.batch_execute(&schema).await {
        Ok(i) => i,
        Err(e) => {
            error!("Failed to apply db schema err: {}", e);
            panic!("Failed to apply db schema");
        }
    }

    // Build server address
    let ip = conf.server.hostname + ":" + &conf.server.port;
    println!("Server is reachable at http://{}", ip);

    // Create default admin accounts
    match db::create_user(&client, &conf.default_admin).await {
        Ok(_item) => info!("Created default admin account"),
        Err(_e) => info!("Default user already exists"),
    }

    // Create default user accounts
    match db::create_user(&client, &conf.default_user).await {
        Ok(_item) => info!("Created default user"),
        Err(_e) => info!("Default user already exists"),
    }

    let temp = conf.server.key.clone();

    // Register http routes
    let mut server = HttpServer::new(move || {
<<<<<<< HEAD
=======

        let serve_file_service: fs::Files;
        let path_arg: DistPath;
        let secure_cookie: bool;
        let max_age = 30 * 24 * 60 * 60; // days

        // Check if in release mode if so use DIST env variable as path for serving frontend
        if cfg!(debug_assertions) {
            // If debug binary then hardcode path
            serve_file_service =fs::Files::new("/app/frontend/debug_dist", "../frontend/debug_dist").show_files_listing();
            path_arg = DistPath { path: PathBuf::from("../frontend/debug_dist/index.html") };
            secure_cookie = false;

        } else {
            // If release binary use DIST env var
            let dist = std::env::var("DIST").expect("Could not find environment variable DIST");
            path_arg = DistPath { path: PathBuf::from(dist.clone()).join("index.html") };
            if ! std::path::Path::new(&dist).exists() {
                panic!("DIST env variable does not point to a valid directory: {}", dist);
            }
            serve_file_service = fs::Files::new("/app/frontend/dist", dist).show_files_listing();
            secure_cookie = true;
        }
>>>>>>> ef6e34e2
        let cookie_key = temp.as_bytes();

        let cookie_factory_user = my_cookie_policy::MyCookieIdentityPolicy::new(cookie_key)
            .name(ROLES[1])
            .path("/")
            .secure(secure_cookie)
            .max_age(max_age);

        let cookie_factory_admin = my_cookie_policy::MyCookieIdentityPolicy::new(cookie_key)
            .name(ROLES[0])
            .path("/")
            .secure(secure_cookie)
            .max_age(max_age);
        App::new()
            // Give login handler access to cookie factory
            .data(cookie_factory_user.clone())
            // Serve every file in directory from ../dist
            .service(fs::Files::new("/app/debug_dist", "../debug_dist").show_files_listing())
            // Serve index.html
            .route("/", web::get().to(index))
            // Give every handler access to the db connection pool
            .data(pool.clone())
            // Enable logger
            .wrap(Logger::default())
            //limit the maximum amount of data that server will accept
            .data(web::JsonConfig::default().limit(4096)) // max 4MB json
            // .configure(routes)
            //status
            .service(
                web::scope("/api")
                    //all admin endpoints
                    .service(web::resource("/status").route(web::get().to(status)))
                    .service(web::resource("/login").route(web::post().to(login)))
                    .service(
                        web::scope("/admin")
                            .wrap(my_identity_service::IdentityService::new(
                                cookie_factory_admin,
                                pool.clone(),
                            ))
                            .route("/logout", web::delete().to(logout))
                            //get all users
                            .route("/users", web::get().to(status))
                            //create new user account
                            .route("/users", web::post().to(admin_handlers::create_user))
                            //get user by id
                            .route("/user/{user_id}", web::get().to(status))
                            //change user password
                            .route(
                                "/user/{user_id}",
                                web::put().to(admin_handlers::update_user),
                            )
                            // delete user account
                            .route(
                                "/user/{user_id}",
                                web::delete().to(admin_handlers::delete_user),
                            )
                            .service(
                                web::scope("/albums")
                                    //get all albums
                                    .route("", web::get().to(status))
                                    //get album be id
                                    .route("/{album_id}", web::get().to(status))
                                    //change album data (description or name)
                                    .route("/{album_id}", web::put().to(status))
                                    //delete own album by id
                                    .route("/{album_id}", web::delete().to(status))
                                    //delete photo from album
                                    .route(
                                        "/{album_id}/photos/{photo_id}",
                                        web::delete().to(status),
                                    ),
                            ), //.route("/user/{id}", web::get().to(admin_handlers::get_user))
                    )
                    //user auth routes
                    .service(
                        web::scope("/user")
                            .wrap(my_identity_service::IdentityService::new(
                                cookie_factory_user,
                                pool.clone(),
                            ))
                            .route("/logout", web::post().to(logout))
                            .route("/me", web::get().to(handlers::get_user))
                            .route("/me", web::delete().to(handlers::delete_user))
                            //update only nickname
                            .route("/me", web::put().to(handlers::update_user))
                            //update password
                            .route("/me/password", web::put().to(status))
                            .service(
                                web::scope("/albums")
                                    //get all own albums
                                    .route("", web::get().to(status))
                                    //create new album
                                    .route("", web::post().to(album_handlers::create_album))
                                    //get own album by id
                                    .route("/{album_id}", web::post().to(status))
                                    //change album data (description or name)
                                    .route("/{album_id}", web::put().to(status))
                                    //add photos to album
                                    .route("/{album_id}", web::post().to(status))
                                    //delete own album
                                    .route("/{album_id}", web::delete().to(status))
                                    //delete own album
                                    .route(
                                        "/{album_id}/photos/{photo_id}",
                                        web::delete().to(status),
                                    ),
                            )
                            .service(
                                web::scope("/tag")
                                    //get 15 photos for tagging
                                    .route("", web::get().to(status))
                                    //get own album by id
                                    .route("/{album_id}/action/{photo_id}", web::post().to(status))
                                    //verify tag
                                    .route("/{album_id}/action/{photo_id}", web::put().to(status)),
                            ),
                    )
                    .service(
                        web::scope("/albums")
                            //get albums for preview (all)
                            .route("", web::get().to(status))
                            //get album by id
                            .route("/{album_id}", web::get().to(status))
                            //get photos from album (preview)
                            .route("/{album_id}/photos/{photo_id}", web::get().to(status)),
                    ),
            )
    });

    // Enables us to hot reload the server
    let mut listenfd = ListenFd::from_env();
    server = if let Some(l) = listenfd.take_tcp_listener(0).unwrap() {
        server.listen(l)?
    } else {
        server.bind(ip)?
    };

    server.run().await
}<|MERGE_RESOLUTION|>--- conflicted
+++ resolved
@@ -6,7 +6,7 @@
 use std::path::PathBuf;
 
 use listenfd::ListenFd;
-use log::{info, error};
+use log::{error, info};
 use std::fs::File;
 use std::io::Read;
 use tokio_postgres::NoTls;
@@ -27,14 +27,16 @@
 use crate::handlers::{login, logout, status};
 use user_models::ROLES;
 
-async fn index() -> Result<NamedFile> {
-    let path: PathBuf = PathBuf::from("../debug_dist/index.html");
-    Ok(NamedFile::open(path)?)
+struct DistPath {
+    path: PathBuf,
+}
+
+async fn index(data: web::Data<DistPath>) -> Result<NamedFile> {
+    Ok(NamedFile::open(data.path.clone())?)
 }
 
 #[actix_rt::main]
 async fn main() -> std::io::Result<()> {
-
     if cfg!(debug_assertions) {
         // Setup logging
         std::env::set_var("RUST_LOG", "DEBUG");
@@ -52,12 +54,15 @@
         conf_path.push(".");
     } else {
         // Check if CONFIG_DIR environment variable is available
-        let conf_base = std::env::var("CONFIG_DIR").expect("Could not find environment variable CONFIG_DIR");
+        let conf_base =
+            std::env::var("CONFIG_DIR").expect("Could not find environment variable CONFIG_DIR");
         conf_path.push(conf_base);
-        if ! conf_path.exists() {
-            panic!("CONFIG_DIR env variable does not point to a valid directory: {}", conf_path.to_str().unwrap());
-        }
-
+        if !conf_path.exists() {
+            panic!(
+                "CONFIG_DIR env variable does not point to a valid directory: {}",
+                conf_path.to_str().unwrap()
+            );
+        }
     }
     info!("CONFIG_DIR points to: {}", conf_path.to_str().unwrap());
 
@@ -66,7 +71,11 @@
     let conf = match crate::config::MyConfig::new(settings_path.to_str().unwrap()) {
         Ok(i) => i,
         Err(e) => {
-            error!("Could not read Settings file at {} err: {}", settings_path.to_str().unwrap(), e);
+            error!(
+                "Could not read Settings file at {} err: {}",
+                settings_path.to_str().unwrap(),
+                e
+            );
             panic!("Could not read Settings file");
         }
     };
@@ -78,7 +87,7 @@
     let client = match pool.get().await {
         Ok(i) => i,
         Err(e) => {
-            error!("Could not connect to database err: {}",  e);
+            error!("Could not connect to database err: {}", e);
             panic!("Could not connect to database");
         }
     };
@@ -86,10 +95,14 @@
     // Read schema.sql and create db table
     let mut schema = String::new();
     let schema_path = conf_path.join("schema.sql");
-    match File::open(schema_path.clone()){
+    match File::open(schema_path.clone()) {
         Ok(mut i) => i.read_to_string(&mut schema).unwrap(),
         Err(e) => {
-            error!("Could not open schema.sql file at {} err: {}", schema_path.to_str().unwrap(), e);
+            error!(
+                "Could not open schema.sql file at {} err: {}",
+                schema_path.to_str().unwrap(),
+                e
+            );
             panic!("Could not open schema.sql file");
         }
     };
@@ -122,9 +135,6 @@
 
     // Register http routes
     let mut server = HttpServer::new(move || {
-<<<<<<< HEAD
-=======
-
         let serve_file_service: fs::Files;
         let path_arg: DistPath;
         let secure_cookie: bool;
@@ -133,21 +143,28 @@
         // Check if in release mode if so use DIST env variable as path for serving frontend
         if cfg!(debug_assertions) {
             // If debug binary then hardcode path
-            serve_file_service =fs::Files::new("/app/frontend/debug_dist", "../frontend/debug_dist").show_files_listing();
-            path_arg = DistPath { path: PathBuf::from("../frontend/debug_dist/index.html") };
+            serve_file_service =
+                fs::Files::new("/app/frontend/debug_dist", "../frontend/debug_dist")
+                    .show_files_listing();
+            path_arg = DistPath {
+                path: PathBuf::from("../frontend/debug_dist/index.html"),
+            };
             secure_cookie = false;
-
         } else {
             // If release binary use DIST env var
             let dist = std::env::var("DIST").expect("Could not find environment variable DIST");
-            path_arg = DistPath { path: PathBuf::from(dist.clone()).join("index.html") };
-            if ! std::path::Path::new(&dist).exists() {
-                panic!("DIST env variable does not point to a valid directory: {}", dist);
+            path_arg = DistPath {
+                path: PathBuf::from(dist.clone()).join("index.html"),
+            };
+            if !std::path::Path::new(&dist).exists() {
+                panic!(
+                    "DIST env variable does not point to a valid directory: {}",
+                    dist
+                );
             }
             serve_file_service = fs::Files::new("/app/frontend/dist", dist).show_files_listing();
             secure_cookie = true;
         }
->>>>>>> ef6e34e2
         let cookie_key = temp.as_bytes();
 
         let cookie_factory_user = my_cookie_policy::MyCookieIdentityPolicy::new(cookie_key)
@@ -162,10 +179,11 @@
             .secure(secure_cookie)
             .max_age(max_age);
         App::new()
+            .data(path_arg)
             // Give login handler access to cookie factory
             .data(cookie_factory_user.clone())
             // Serve every file in directory from ../dist
-            .service(fs::Files::new("/app/debug_dist", "../debug_dist").show_files_listing())
+            .service(serve_file_service)
             // Serve index.html
             .route("/", web::get().to(index))
             // Give every handler access to the db connection pool
