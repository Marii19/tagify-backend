--- conflicted
+++ resolved
@@ -1,8 +1,6 @@
-<<<<<<< HEAD
-use crate::album_models::{Album, CreateAlbum, AlbumsPreview, AlbumPreview};
-=======
-use crate::album_models::{Album, CreateAlbum, UpdateAlbum};
->>>>>>> 1db62e7a
+
+use crate::album_models::{Album, CreateAlbum, AlbumsPreview, AlbumPreview, UpdateAlbum};
+
 use crate::errors::DBError;
 use crate::user_models::{CreateUser, Hash, User};
 
@@ -140,8 +138,7 @@
 
     Ok(Album::from_row_ref(&result)?)
 }
-<<<<<<< HEAD
-=======
+
 
 pub async fn delete_album(
     client: &deadpool_postgres::Client,
@@ -166,4 +163,3 @@
         .await?;
     Ok(Album::from_row_ref(&result)?)
 }
->>>>>>> 1db62e7a
