--- conflicted
+++ resolved
@@ -1,13 +1,13 @@
 
 
-use crate::album_models::{Album, CreateAlbum, AlbumsPreview, AlbumPreview, UpdateAlbum, PhotoPreview};
-
+use crate::album_models::{
+    Album, CreateAlbum, AlbumsPreview, AlbumPreview, UpdateAlbum, 
+    PhotoPreview
+};
 use crate::errors::DBError;
-<<<<<<< HEAD
-use crate::user_models::{CreateUser, Hash, User, CreateImageMeta};
-=======
-use crate::user_models::{CreateUser, Hash, User, SendUser};
->>>>>>> ef730098
+use crate::user_models::{
+    CreateUser, Hash, User, ImageMeta, CreateImageMeta, SendUser
+};
 
 use actix_web::Result;
 use tokio_pg_mapper::FromTokioPostgresRow;
@@ -129,7 +129,6 @@
     Ok(Album::from_row_ref(&result)?)
 }
 
-<<<<<<< HEAD
 pub async fn create_image_meta (
     client: &deadpool_postgres::Client,
     image_meta: &CreateImageMeta,
@@ -152,41 +151,6 @@
         Ok(row) => return true,
         Err(e) => return false,
     }
-}
-
-pub async fn get_next_file_name_in_db (
-    client: &deadpool_postgres::Client,
-    album_id: &i32,
-) -> u32 {
-
-    let mut next: u32 = 1;
-    //
-    let result = client.query(
-        "SELECT * FROM image_metas WHERE albums_id = $1 ORDER BY file_path DESC", &[&album_id]).await;
-    match result {
-        Ok(rows) => {
-            if rows.len() == 0{
-                info!("Album {} has no photo in db", album_id);
-            } else {
-                let k = rows.len() -1;
-                for i in 0..k {
-                    let file_path: String = rows[i].get(4);
-                    // println!("{:?}", file_path);
-                    let vec: Vec<&str> = file_path.split(".").collect();
-                    let last_file_name: &str = vec[0];
-                    if last_file_name.parse::<u32>().is_ok() {
-                        let current: u32 = last_file_name.parse().unwrap();
-                        next = current +1;
-                        break;
-                    }
-                }
-            }
-        },
-        Err(e) => {
-            error!("Error getting get_next_file_name_in_db: {:?}", e);
-        },
-    }
-    return next;
 }
 
 pub async fn get_image_filenames_of_album_with_id (
@@ -213,7 +177,8 @@
         },
     }
     return filenames_db;
-=======
+}
+
 // get albums data to preview from DB
 pub async fn get_all_albums(
     client: deadpool_postgres::Client
@@ -265,6 +230,32 @@
     Ok(photos)
 }
 
+pub async fn get_image_file_path_with_id (
+    client: &deadpool_postgres::Client,
+    image_id: &i32,
+) -> String {
+
+    let mut file_path = "".to_string();
+    let result = client.query(
+        "SELECT * FROM image_metas WHERE id = $1", &[&image_id]).await;
+    match result {
+        Ok(rows) => {
+            if rows.len() == 0{
+                info!("Image with id {} not found in db", image_id);
+            } else {
+                for row in rows {
+                    file_path = row.get(4);
+                    break;
+                }
+            }
+        },
+        Err(e) => {
+            error!("Error get_image_file_path_with_id: {:?}", e);
+        },
+    }
+    return file_path;
+}
+
 
 pub async fn get_users_albums(
     client: &deadpool_postgres::Client,
@@ -289,7 +280,7 @@
     let result = client
         .query_one("SELECT * FROM albums WHERE id = $1", &[&album_id])
         .await?;
-
+    println!("get_album_by_id {:?}", result);
     Ok(Album::from_row_ref(&result)?)
 }
 
@@ -330,5 +321,4 @@
         .collect::<Vec<SendUser>>();
 
     Ok(result)
->>>>>>> ef730098
 }